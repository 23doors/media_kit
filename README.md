--- conflicted
+++ resolved
@@ -50,16 +50,10 @@
   # For enabling support for more than 8 simultaneous players (only Flutter).
   media_kit_native_event_loop: ^1.0.0
   # Pick based on your requirements / platform:
-<<<<<<< HEAD
-  media_kit_libs_windows_video: ^1.0.0       # Windows package for video (& audio) native libraries.
-  media_kit_libs_windows_audio: ^1.0.0       # Windows package for audio (only) native libraries.
-  media_kit_libs_linux: ^1.0.0               # Linux dependency package.
-  media_kit_libs_macos: ^1.0.0               # macOS dependency package.
-=======
   media_kit_libs_windows_video: ^1.0.0          # Windows package for video (& audio) native libraries.
   media_kit_libs_windows_audio: ^1.0.0          # Windows package for audio (only) native libraries.
   media_kit_libs_linux: ^1.0.0                  # Linux dependency package.
->>>>>>> 9daa135c
+  media_kit_libs_macos: ^1.0.0                  # macOS dependency package.
 ```
 
 ## Platforms
@@ -68,15 +62,9 @@
 | -------- | ----- | ----- |
 | Windows  | Ready | Ready |
 | Linux    | Ready | Ready |
-<<<<<<< HEAD
 | macOS    | Ready | Ready |
-| Android  | WIP   | WIP   |
-| iOS      | WIP   | WIP   |
-=======
-| macOS    | WIP   | WIP   |
 | Android  | Soon  | Soon  |
 | iOS      | Soon  | Soon  |
->>>>>>> 9daa135c
 
 ## Guide
 
