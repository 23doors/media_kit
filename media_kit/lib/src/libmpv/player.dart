/// This file is a part of media_kit (https://github.com/alexmercerind/media_kit).
///
/// Copyright © 2021 & onwards, Hitesh Kumar Saini <saini123hitesh@gmail.com>.
/// All rights reserved.
/// Use of this source code is governed by MIT license that can be found in the LICENSE file.
import 'dart:io';
import 'dart:ffi';
import 'dart:async';
import 'package:ffi/ffi.dart';
import 'package:path/path.dart' as path;
import 'package:synchronized/synchronized.dart';

import 'package:media_kit/src/platform_player.dart';
import 'package:media_kit/src/libmpv/core/initializer.dart';
import 'package:media_kit/src/libmpv/core/native_library.dart';
import 'package:media_kit/src/libmpv/core/fallback_bitrate_handler.dart';

import 'package:media_kit/src/android_asset_loader.dart';

import 'package:media_kit/src/models/media.dart';
import 'package:media_kit/src/models/track.dart';
import 'package:media_kit/src/models/playable.dart';
import 'package:media_kit/src/models/playlist.dart';
import 'package:media_kit/src/models/player_error.dart';
import 'package:media_kit/src/models/player_log.dart';
import 'package:media_kit/src/models/audio_device.dart';
import 'package:media_kit/src/models/audio_params.dart';
import 'package:media_kit/src/models/playlist_mode.dart';

import 'package:media_kit/generated/libmpv/bindings.dart' as generated;

/// {@template libmpv_player}
///
/// Player
/// ------
///
/// Compatiblity has been tested with libmpv 0.28.0 & higher.
/// Recommended libmpv version is 0.33.0 & higher.
///
/// {@endtemplate}
class Player extends PlatformPlayer {
  /// {@macro libmpv_player}
  Player({required super.configuration}) {
    _create().then((_) {
      configuration.ready?.call();
    });
  }

  /// Disposes the [Player] instance & releases the resources.
  @override
  Future<void> dispose({int code = 0, bool synchronized = true}) {
    function() async {
      final ctx = await _handle.future;
      final vid = 'vid'.toNativeUtf8();
      final aid = 'aid'.toNativeUtf8();
      final sid = 'sid'.toNativeUtf8();
      final no = 'no'.toNativeUtf8();
      _libmpv?.mpv_set_property_string(
        ctx,
        vid.cast(),
        no.cast(),
      );
      _libmpv?.mpv_set_property_string(
        ctx,
        aid.cast(),
        no.cast(),
      );
      _libmpv?.mpv_set_property_string(
        ctx,
        sid.cast(),
        no.cast(),
      );
      calloc.free(vid);
      calloc.free(aid);
      calloc.free(sid);
      calloc.free(no);
      // Raw [mpv_command] calls cause crash on Windows.
      final command = 'quit $code'.toNativeUtf8();
      _libmpv?.mpv_command_string(
        ctx,
        command.cast(),
      );
      calloc.free(command);
      super.dispose();
    }

    if (synchronized) {
      return _lock.synchronized(function);
    } else {
      return function();
    }
  }

  /// Opens a [Media] or [Playlist] into the [Player].
  /// Passing [play] as `true` starts the playback immediately.
  ///
  /// ```dart
  /// await player.open(Media('asset:///assets/videos/sample.mp4'));
  /// await player.open(Media('file:///C:/Users/Hitesh/Music/Sample.mp3'));
  /// await player.open(
  ///   Playlist(
  ///     [
  ///       Media('file:///C:/Users/Hitesh/Music/Sample.mp3'),
  ///       Media('file:///C:/Users/Hitesh/Video/Sample.mkv'),
  ///       Media('https://www.example.com/sample.mp4'),
  ///       Media('rtsp://www.example.com/live'),
  ///     ],
  ///   ),
  /// );
  /// ```
  ///
  @override
  Future<void> open(
    Playable playable, {
    bool play = true,
    bool synchronized = true,
  }) {
    function() async {
      final ctx = await _handle.future;

      final int index;
      final playlist = <Media>[];
      if (playable is Media) {
        index = 0;
        playlist.add(playable);
      } else if (playable is Playlist) {
        index = playable.index;
        playlist.addAll(playable.medias);
      } else {
        index = -1;
      }

      final commands = [
        // Clear existing playlist & change currently playing libmpv index to none.
        // This causes playback to stop & player to enter the idle state.
        'stop',
        'playlist-clear',
        'playlist-play-index none',
      ];
      for (final command in commands) {
        final args = command.toNativeUtf8();
        _libmpv?.mpv_command_string(
          ctx,
          args.cast(),
        );
        calloc.free(args);
      }

      // Enter paused state.
      {
        final name = 'pause'.toNativeUtf8();
        final value = calloc<Uint8>();
        _libmpv?.mpv_get_property(
          ctx,
          name.cast(),
          generated.mpv_format.MPV_FORMAT_FLAG,
          value.cast(),
        );
        if (value.value == 0) {
          // We are using `cycle pause` because it waits & prevents the race condition.
          final command = 'cycle pause'.toNativeUtf8();
          _libmpv?.mpv_command_string(
            ctx,
            command.cast(),
          );
        }
        calloc.free(name);
        calloc.free(value);
        state = state.copyWith(playing: false);
        if (!playingController.isClosed) {
          playingController.add(false);
        }
      }

      _allowPlayingStateChange = false;

      for (int i = 0; i < playlist.length; i++) {
        await _command(
          [
            'loadfile',
            playlist[i].uri,
            'append',
          ],
        );
      }

      // If [play] is `true`, then exit paused state.
      if (play) {
        _allowPlayingStateChange = true;
        final name = 'pause'.toNativeUtf8();
        final value = calloc<Uint8>();
        _libmpv?.mpv_get_property(
          ctx,
          name.cast(),
          generated.mpv_format.MPV_FORMAT_FLAG,
          value.cast(),
        );
        if (value.value == 1) {
          // We are using `cycle pause` because it waits & prevents the race condition.
          final command = 'cycle pause'.toNativeUtf8();
          _libmpv?.mpv_command_string(
            ctx,
            command.cast(),
          );
        }
        calloc.free(name);
        calloc.free(value);
      }

      // Jump to the specified [index] (in both cases either [play] is `true` or `false`).
      {
        final name = 'playlist-pos'.toNativeUtf8();
        final value = calloc<Int64>()..value = index;
        _libmpv?.mpv_set_property(
          ctx,
          name.cast(),
          generated.mpv_format.MPV_FORMAT_INT64,
          value.cast(),
        );
        calloc.free(name);
        calloc.free(value);
      }
    }

    if (synchronized) {
      return _lock.synchronized(function);
    } else {
      return function();
    }
  }

  /// Starts playing the [Player].
  @override
  Future<void> play({
    bool synchronized = true,
  }) {
    function() async {
      _allowPlayingStateChange = true;
      state = state.copyWith(playing: true);
      if (!playingController.isClosed) {
        playingController.add(true);
      }

      final ctx = await _handle.future;
      final name = 'pause'.toNativeUtf8();
      final value = calloc<Uint8>();
      _libmpv?.mpv_get_property(
        ctx,
        name.cast(),
        generated.mpv_format.MPV_FORMAT_FLAG,
        value.cast(),
      );
      if (value.value == 1) {
        await playOrPause(synchronized: false);
      }
      calloc.free(name);
      calloc.free(value);
    }

    if (synchronized) {
      return _lock.synchronized(function);
    } else {
      return function();
    }
  }

  /// Pauses the [Player].
  @override
  Future<void> pause({
    bool synchronized = true,
  }) {
    function() async {
      _allowPlayingStateChange = true;
      state = state.copyWith(playing: false);
      if (!playingController.isClosed) {
        playingController.add(false);
      }

      final ctx = await _handle.future;
      final name = 'pause'.toNativeUtf8();
      final value = calloc<Uint8>();
      _libmpv?.mpv_get_property(
        ctx,
        name.cast(),
        generated.mpv_format.MPV_FORMAT_FLAG,
        value.cast(),
      );
      if (value.value == 0) {
        await playOrPause(synchronized: false);
      }
      calloc.free(name);
      calloc.free(value);
    }

    if (synchronized) {
      return _lock.synchronized(function);
    } else {
      return function();
    }
  }

  /// Cycles between [play] & [pause] states of the [Player].
  @override
  Future<void> playOrPause({
    bool synchronized = true,
  }) {
    function() async {
      _allowPlayingStateChange = true;
      final ctx = await _handle.future;
      // This condition is specifically for the case when the internal playlist is ended (with [PlaylistLoopMode.none]), and we want to play the playlist again if play/pause is pressed.
      if (state.completed) {
        final name = 'playlist-pos'.toNativeUtf8();
        final value = calloc<Int64>()..value = 0;
        _libmpv?.mpv_set_property(
          ctx,
          name.cast(),
          generated.mpv_format.MPV_FORMAT_INT64,
          value.cast(),
        );
        calloc.free(name);
        calloc.free(value);
      }
      final command = 'cycle pause'.toNativeUtf8();
      _libmpv?.mpv_command_string(
        ctx,
        command.cast(),
      );
      calloc.free(command);
    }

    if (synchronized) {
      return _lock.synchronized(function);
    } else {
      return function();
    }
  }

  /// Appends a [Media] to the [Player]'s playlist.
  @override
  Future<void> add(
    Media media, {
    bool synchronized = true,
  }) {
    function() async {
      await _command(
        [
          'loadfile',
          media.uri,
          'append',
          null,
        ],
      );
    }

    if (synchronized) {
      return _lock.synchronized(function);
    } else {
      return function();
    }
  }

  /// Removes the [Media] at specified index from the [Player]'s playlist.
  @override
  Future<void> remove(
    int index, {
    bool synchronized = true,
  }) {
    function() async {
      await _command(
        [
          'playlist-remove',
          index.toString(),
        ],
      );
    }

    if (synchronized) {
      return _lock.synchronized(function);
    } else {
      return function();
    }
  }

  /// Jumps to next [Media] in the [Player]'s playlist.
  @override
  Future<void> next({
    bool synchronized = true,
  }) {
    function() async {
      final ctx = await _handle.future;
      await play(synchronized: false);
      final command = 'playlist-next'.toNativeUtf8();
      _libmpv?.mpv_command_string(
        ctx,
        command.cast(),
      );
      calloc.free(command);
    }

    if (synchronized) {
      return _lock.synchronized(function);
    } else {
      return function();
    }
  }

  /// Jumps to previous [Media] in the [Player]'s playlist.
  @override
  Future<void> previous({
    bool synchronized = true,
  }) {
    function() async {
      final ctx = await _handle.future;
      await play(synchronized: false);
      final command = 'playlist-prev'.toNativeUtf8();
      _libmpv?.mpv_command_string(
        ctx,
        command.cast(),
      );
      calloc.free(command);
    }

    if (synchronized) {
      return _lock.synchronized(function);
    } else {
      return function();
    }
  }

  /// Jumps to specified [Media]'s index in the [Player]'s playlist.
  @override
  Future<void> jump(
    int index, {
    bool synchronized = true,
  }) {
    function() async {
      final ctx = await _handle.future;
      await play(synchronized: false);
      final name = 'playlist-pos'.toNativeUtf8();
      final value = calloc<Int64>()..value = index;
      _libmpv?.mpv_set_property(
        ctx,
        name.cast(),
        generated.mpv_format.MPV_FORMAT_INT64,
        value.cast(),
      );
      calloc.free(name);
      calloc.free(value);
    }

    if (synchronized) {
      return _lock.synchronized(function);
    } else {
      return function();
    }
  }

  /// Moves the playlist [Media] at [from], so that it takes the place of the [Media] [to].
  @override
  Future<void> move(
    int from,
    int to, {
    bool synchronized = true,
  }) {
    function() async {
      await _command(
        [
          'playlist-move',
          from.toString(),
          to.toString(),
        ],
      );
    }

    if (synchronized) {
      return _lock.synchronized(function);
    } else {
      return function();
    }
  }

  /// Seeks the currently playing [Media] in the [Player] by specified [Duration].
  @override
  Future<void> seek(
    Duration duration, {
    bool synchronized = true,
  }) {
    function() async {
      final ctx = await _handle.future;
      // Raw `mpv_command` calls cause crash on Windows.
      final args = [
        'seek',
        (duration.inMilliseconds / 1000).toStringAsFixed(4),
        'absolute',
      ].join(' ').toNativeUtf8();
      _libmpv?.mpv_command_string(
        ctx,
        args.cast(),
      );
      calloc.free(args);
    }

    if (synchronized) {
      return _lock.synchronized(function);
    } else {
      return function();
    }
  }

  /// Sets playlist mode.
  @override
  Future<void> setPlaylistMode(
    PlaylistMode playlistMode, {
    bool synchronized = true,
  }) {
    function() async {
      final ctx = await _handle.future;
      final file = 'loop-file'.toNativeUtf8();
      final playlist = 'loop-playlist'.toNativeUtf8();
      final yes = 'yes'.toNativeUtf8();
      final no = 'no'.toNativeUtf8();
      switch (playlistMode) {
        case PlaylistMode.none:
          {
            _libmpv?.mpv_set_property_string(
              ctx,
              file.cast(),
              no.cast(),
            );
            _libmpv?.mpv_set_property_string(
              ctx,
              playlist.cast(),
              no.cast(),
            );
            break;
          }
        case PlaylistMode.single:
          {
            _libmpv?.mpv_set_property_string(
              ctx,
              file.cast(),
              yes.cast(),
            );
            _libmpv?.mpv_set_property_string(
              ctx,
              playlist.cast(),
              no.cast(),
            );
            break;
          }
        case PlaylistMode.loop:
          {
            _libmpv?.mpv_set_property_string(
              ctx,
              file.cast(),
              no.cast(),
            );
            _libmpv?.mpv_set_property_string(
              ctx,
              playlist.cast(),
              yes.cast(),
            );
            break;
          }
        default:
          break;
      }
      calloc.free(file);
      calloc.free(playlist);
      calloc.free(yes);
      calloc.free(no);
    }

    if (synchronized) {
      return _lock.synchronized(function);
    } else {
      return function();
    }
  }

  /// Sets the playback volume of the [Player]. Defaults to `100.0`.
  @override
  Future<void> setVolume(
    double volume, {
    bool synchronized = true,
  }) {
    function() async {
      final ctx = await _handle.future;
      final name = 'volume'.toNativeUtf8();
      final value = calloc<Double>();
      value.value = volume;
      _libmpv?.mpv_set_property(
        ctx,
        name.cast(),
        generated.mpv_format.MPV_FORMAT_DOUBLE,
        value.cast(),
      );
      calloc.free(name);
      calloc.free(value);
    }

    if (synchronized) {
      return _lock.synchronized(function);
    } else {
      return function();
    }
  }

  /// Sets the playback rate of the [Player]. Defaults to `1.0`.
  @override
  Future<void> setRate(
    double rate, {
    bool synchronized = true,
  }) {
    function() async {
      if (configuration.pitch) {
        // Pitch shift control is enabled.
        final ctx = await _handle.future;
        state = state.copyWith(
          rate: rate,
        );
        if (!rateController.isClosed) {
          rateController.add(state.rate);
        }
        // Apparently, using `scaletempo:scale` actually controls the playback rate
        // as intended after setting `audio-pitch-correction` as `FALSE`.
        // `speed` on the other hand, changes the pitch when `audio-pitch-correction`
        // is set to `FALSE`. Since, it also alters the actual [speed], the
        // `scaletempo:scale` is divided by the same value of [pitch] to compensate the
        // speed change.
        var name = 'audio-pitch-correction'.toNativeUtf8();
        final no = 'no'.toNativeUtf8();
        _libmpv?.mpv_set_property_string(
          ctx,
          name.cast(),
          no.cast(),
        );
        calloc.free(name);
        calloc.free(no);
        name = 'af'.toNativeUtf8();
        // Divide by [state.pitch] to compensate the speed change caused by pitch shift.
        final value =
            'scaletempo:scale=${(state.rate / state.pitch).toStringAsFixed(8)}'
                .toNativeUtf8();
        _libmpv?.mpv_set_property_string(
          ctx,
          name.cast(),
          value.cast(),
        );
        calloc.free(name);
        calloc.free(value);
      } else {
        // Pitch shift control is disabled.
        final ctx = await _handle.future;
        state = state.copyWith(
          rate: rate,
        );
        if (!rateController.isClosed) {
          rateController.add(state.rate);
        }
        final name = 'speed'.toNativeUtf8();
        final value = calloc<Double>();
        value.value = rate;
        _libmpv?.mpv_set_property(
          ctx,
          name.cast(),
          generated.mpv_format.MPV_FORMAT_DOUBLE,
          value.cast(),
        );
        calloc.free(name);
        calloc.free(value);
      }
    }

    if (synchronized) {
      return _lock.synchronized(function);
    } else {
      return function();
    }
  }

  /// Sets the relative pitch of the [Player]. Defaults to `1.0`.
  @override
  Future<void> setPitch(
    double pitch, {
    bool synchronized = true,
  }) {
    function() async {
      if (configuration.pitch) {
        // Pitch shift control is enabled.
        final ctx = await _handle.future;
        state = state.copyWith(
          pitch: pitch,
        );
        if (!pitchController.isClosed) {
          pitchController.add(state.pitch);
        }
        // Apparently, using `scaletempo:scale` actually controls the playback rate
        // as intended after setting `audio-pitch-correction` as `FALSE`.
        // `speed` on the other hand, changes the pitch when `audio-pitch-correction`
        // is set to `FALSE`. Since, it also alters the actual [speed], the
        // `scaletempo:scale` is divided by the same value of [pitch] to compensate the
        // speed change.
        var name = 'audio-pitch-correction'.toNativeUtf8();
        final no = 'no'.toNativeUtf8();
        _libmpv?.mpv_set_property_string(
          ctx,
          name.cast(),
          no.cast(),
        );
        calloc.free(name);
        calloc.free(no);
        name = 'speed'.toNativeUtf8();
        final speed = calloc<Double>()..value = pitch;
        _libmpv?.mpv_set_property(
          ctx,
          name.cast(),
          generated.mpv_format.MPV_FORMAT_DOUBLE,
          speed.cast(),
        );
        calloc.free(name);
        calloc.free(speed);
        name = 'af'.toNativeUtf8();
        // Divide by [state.pitch] to compensate the speed change caused by pitch shift.
        final value =
            'scaletempo:scale=${(state.rate / state.pitch).toStringAsFixed(8)}'
                .toNativeUtf8();
        _libmpv?.mpv_set_property_string(
          ctx,
          name.cast(),
          value.cast(),
        );
        calloc.free(name);
        calloc.free(value);
      } else {
        // Pitch shift control is disabled.
        throw Exception('[PlayerConfiguration.pitch] is false.');
      }
    }

    if (synchronized) {
      return _lock.synchronized(function);
    } else {
      return function();
    }
  }

  /// Enables or disables shuffle for [Player]. Default is `false`.
  @override
  Future<void> setShuffle(
    bool shuffle, {
    bool synchronized = true,
  }) {
    function() async {
      await _command(
        [
          shuffle ? 'playlist-shuffle' : 'playlist-unshuffle',
        ],
      );
    }

    if (synchronized) {
      return _lock.synchronized(function);
    } else {
      return function();
    }
  }

  /// Sets the current [AudioDevice] for audio output.
  ///
  /// * Currently selected [AudioDevice] can be accessed using [state.audioDevice] or [streams.audioDevice].
  /// * The list of currently available [AudioDevice]s can be obtained accessed using [state.audioDevices] or [streams.audioDevices].
  @override
  FutureOr<void> setAudioDevice(
    AudioDevice audioDevice, {
    bool synchronized = true,
  }) {
    function() async {
      final ctx = await _handle.future;
      final name = 'audio-device'.toNativeUtf8();
      final value = audioDevice.name.toNativeUtf8();
      _libmpv?.mpv_set_property(
        ctx,
        name.cast(),
        generated.mpv_format.MPV_FORMAT_STRING,
        value.cast(),
      );
      calloc.free(name);
      calloc.free(value);
    }

    if (synchronized) {
      return _lock.synchronized(function);
    } else {
      return function();
    }
  }

  /// Sets the current [VideoTrack] for video output.
  ///
  /// * Currently selected [VideoTrack] can be accessed using [state.track.video] or [streams.track.video].
  /// * The list of currently available [VideoTrack]s can be obtained accessed using [state.tracks.video] or [streams.tracks.video].
  @override
  FutureOr<void> setVideoTrack(
    VideoTrack track, {
    bool synchronized = true,
  }) {
    function() async {
      final ctx = await _handle.future;
      final name = 'vid'.toNativeUtf8();
      final value = track.id.toNativeUtf8();
      _libmpv?.mpv_set_property_string(
        ctx,
        name.cast(),
        value.cast(),
      );
      calloc.free(name);
      calloc.free(value);
      state = state.copyWith(
        track: state.track.copyWith(
          video: track,
        ),
      );
      if (!trackController.isClosed) {
        trackController.add(state.track);
      }
    }

    if (synchronized) {
      return _lock.synchronized(function);
    } else {
      return function();
    }
  }

  /// Sets the current [AudioTrack] for audio output.
  ///
  /// * Currently selected [AudioTrack] can be accessed using [state.track.audio] or [streams.track.audio].
  /// * The list of currently available [AudioTrack]s can be obtained accessed using [state.tracks.audio] or [streams.tracks.audio].
  @override
  FutureOr<void> setAudioTrack(
    AudioTrack track, {
    bool synchronized = true,
  }) {
    function() async {
      final ctx = await _handle.future;
      final name = 'aid'.toNativeUtf8();
      final value = track.id.toNativeUtf8();
      _libmpv?.mpv_set_property_string(
        ctx,
        name.cast(),
        value.cast(),
      );
      calloc.free(name);
      calloc.free(value);
      state = state.copyWith(
        track: state.track.copyWith(
          audio: track,
        ),
      );
      if (!trackController.isClosed) {
        trackController.add(state.track);
      }
    }

    if (synchronized) {
      return _lock.synchronized(function);
    } else {
      return function();
    }
  }

  /// Sets the current [SubtitleTrack] for subtitle output.
  ///
  /// * Currently selected [SubtitleTrack] can be accessed using [state.track.subtitle] or [streams.track.subtitle].
  /// * The list of currently available [SubtitleTrack]s can be obtained accessed using [state.tracks.subtitle] or [streams.tracks.subtitle].
  @override
  FutureOr<void> setSubtitleTrack(
    SubtitleTrack track, {
    bool synchronized = true,
  }) {
    function() async {
      final ctx = await _handle.future;
      final name = 'sid'.toNativeUtf8();
      final value = track.id.toNativeUtf8();
      _libmpv?.mpv_set_property_string(
        ctx,
        name.cast(),
        value.cast(),
      );
      calloc.free(name);
      calloc.free(value);
      state = state.copyWith(
        track: state.track.copyWith(
          subtitle: track,
        ),
      );
      if (!trackController.isClosed) {
        trackController.add(state.track);
      }
    }

    if (synchronized) {
      return _lock.synchronized(function);
    } else {
      return function();
    }
  }

  /// [generated.mpv_handle] address of the internal libmpv player instance.
  @override
  Future<int> get handle async {
    final pointer = await _handle.future;
    return pointer.address;
  }

  /// Sets property for the internal `libmpv` instance of this [Player].
  /// Please use this method only if you know what you are doing, existing methods in [Player] implementation are suited for the most use cases.
  ///
  /// See:
  /// * https://mpv.io/manual/master/#options
  /// * https://mpv.io/manual/master/#properties
  ///
  Future<void> setProperty(String property, String value) async {
    final ctx = await _handle.future;
    final name = property.toNativeUtf8();
    final data = value.toNativeUtf8();
    _libmpv?.mpv_set_property_string(
      ctx,
      name.cast(),
      data.cast(),
    );
    calloc.free(name);
    calloc.free(data);
  }

  Future<void> _handler(Pointer<generated.mpv_event> event) async {
    _error(event.ref.error);

    if (event.ref.event_id == generated.mpv_event_id.MPV_EVENT_START_FILE) {
      if (_allowPlayingStateChange) {
        state = state.copyWith(
          playing: true,
          completed: false,
        );
        if (!playingController.isClosed) {
          playingController.add(true);
        }
        if (!completedController.isClosed) {
          completedController.add(false);
        }
      }
    }
<<<<<<< HEAD

    if (event.ref.event_id == generated.mpv_event_id.MPV_EVENT_HOOK) {
      final prop = event.ref.data.cast<generated.mpv_event_hook>();
      if (prop.ref.name.cast<Utf8>().toDartString() == 'on_load') {
        final ctx = await _handle.future;
        if (state.playlist.medias[state.playlist.index].httpHeaders != null) {
          var kvArray = [];
          state.playlist.medias[state.playlist.index].httpHeaders!
              .forEach((key, value) => kvArray.add(key + ': ' + value));
          await setProperty('http-header-fields', kvArray.join(','));
        }
        _libmpv?.mpv_hook_continue(ctx, prop.ref.id);
      }

      if (prop.ref.name.cast<Utf8>().toDartString() == 'on_unload') {
        final ctx = await _handle.future;
        await setProperty('http-header-fields', '');
        _libmpv?.mpv_hook_continue(ctx, prop.ref.id);
      }
    }

    if (event.ref.event_id == generated.mpv_event_id.MPV_EVENT_END_FILE) {
      // Check for mpv_end_file_reason.MPV_END_FILE_REASON_EOF before modifying state.completed.
      if (event.ref.data.cast<generated.mpv_event_end_file>().ref.reason ==
          generated.mpv_end_file_reason.MPV_END_FILE_REASON_EOF) {
        if (_allowPlayingStateChange) {
          state = state.copyWith(
            playing: false,
            completed: true,
            audioBitrate: null,
            audioParams: const AudioParams(),
          );
          if (!playingController.isClosed) {
            playingController.add(false);
          }
          if (!completedController.isClosed) {
            completedController.add(true);
          }
          if (!audioBitrateController.isClosed) {
            audioBitrateController.add(null);
          }
          if (!audioParamsController.isClosed) {
            audioParamsController.add(const AudioParams());
          }
        }
      }
    }
=======
    // NOTE: Now, --keep-open=yes is used. Thus, eof-reached property is used instead of this.
    // if (event.ref.event_id == generated.mpv_event_id.MPV_EVENT_END_FILE) {
    //   // Check for mpv_end_file_reason.MPV_END_FILE_REASON_EOF before modifying state.completed.
    //   if (event.ref.data.cast<generated.mpv_event_end_file>().ref.reason ==
    //       generated.mpv_end_file_reason.MPV_END_FILE_REASON_EOF) {
    //     if (_allowPlayingStateChange) {
    //       state = state.copyWith(
    //         playing: false,
    //         completed: true,
    //       );
    //       if (!playingController.isClosed) {
    //         playingController.add(false);
    //       }
    //       if (!completedController.isClosed) {
    //         completedController.add(true);
    //       }
    //     }
    //   }
    // }
>>>>>>> 081f33b2
    if (event.ref.event_id ==
        generated.mpv_event_id.MPV_EVENT_PROPERTY_CHANGE) {
      final prop = event.ref.data.cast<generated.mpv_event_property>();
      if (prop.ref.name.cast<Utf8>().toDartString() == 'pause' &&
          prop.ref.format == generated.mpv_format.MPV_FORMAT_FLAG) {
        if (_allowPlayingStateChange) {
          final playing = prop.ref.data.cast<Int8>().value != 1;
          state = state.copyWith(playing: playing);
          if (!playingController.isClosed) {
            playingController.add(playing);
          }
        }
      }
      if (prop.ref.name.cast<Utf8>().toDartString() == 'paused-for-cache' &&
          prop.ref.format == generated.mpv_format.MPV_FORMAT_FLAG) {
        final buffering = prop.ref.data.cast<Int8>().value != 0;
        state = state.copyWith(buffering: buffering);
        if (!bufferingController.isClosed) {
          bufferingController.add(buffering);
        }
      }
      if (prop.ref.name.cast<Utf8>().toDartString() == 'demuxer-cache-time' &&
          prop.ref.format == generated.mpv_format.MPV_FORMAT_DOUBLE) {
        final buffer = Duration(
          microseconds: prop.ref.data.cast<Double>().value * 1e6 ~/ 1,
        );
        state = state.copyWith(buffer: buffer);
        if (!bufferController.isClosed) {
          bufferController.add(buffer);
        }
      }
      if (prop.ref.name.cast<Utf8>().toDartString() == 'time-pos' &&
          prop.ref.format == generated.mpv_format.MPV_FORMAT_DOUBLE) {
        final position = Duration(
            microseconds: prop.ref.data.cast<Double>().value * 1e6 ~/ 1);
        state = state.copyWith(position: position);
        if (!positionController.isClosed) {
          positionController.add(position);
        }
      }
      if (prop.ref.name.cast<Utf8>().toDartString() == 'duration' &&
          prop.ref.format == generated.mpv_format.MPV_FORMAT_DOUBLE) {
        final duration = Duration(
            microseconds: prop.ref.data.cast<Double>().value * 1e6 ~/ 1);
        state = state.copyWith(duration: duration);
        if (!durationController.isClosed) {
          durationController.add(duration);
        }
        // NOTE: Using manual bitrate calculation for some local files.
        if (state.playlist.index >= 0 &&
            state.playlist.index < state.playlist.medias.length) {
          final uri = state.playlist.medias[state.playlist.index].uri;
          if (FallbackBitrateHandler.supported(uri)) {
            if (!bitrates.containsKey(uri) ||
                !bitrates.containsKey(Media.normalizeURI(uri))) {
              bitrates[uri] = await FallbackBitrateHandler.calculateBitrate(
                uri,
                duration,
              );
            }
            final bitrate = bitrates[uri];
            if (bitrate != null) {
              state = state.copyWith(audioBitrate: bitrate);
              if (!audioBitrateController.isClosed) {
                audioBitrateController.add(bitrate);
              }
            }
          }
        }
      }
      if (prop.ref.name.cast<Utf8>().toDartString() == 'playlist' &&
          prop.ref.format == generated.mpv_format.MPV_FORMAT_NODE) {
        final data = prop.ref.data.cast<generated.mpv_node>();
        final list = data.ref.u.list.ref;
        int index = -1;
        List<Media> playlist = [];
        for (int i = 0; i < list.num; i++) {
          if (list.values[i].format ==
              generated.mpv_format.MPV_FORMAT_NODE_MAP) {
            final map = list.values[i].u.list.ref;
            for (int j = 0; j < map.num; j++) {
              final property = map.keys[j].cast<Utf8>().toDartString();
              if (map.values[j].format ==
                  generated.mpv_format.MPV_FORMAT_FLAG) {
                if (property == 'playing') {
                  final value = map.values[j].u.flag;
                  if (value == 1) {
                    index = i;
                  }
                }
              }
              if (map.values[j].format ==
                  generated.mpv_format.MPV_FORMAT_STRING) {
                if (property == 'filename') {
                  final value =
                      map.values[j].u.string.cast<Utf8>().toDartString();
                  playlist.add(medias[value] ?? Media(value));
                }
              }
            }
          }
        }
        state = state.copyWith(
          playlist: Playlist(
            playlist,
            index: index,
          ),
        );
        if (!playlistController.isClosed) {
          playlistController.add(
            Playlist(
              playlist,
              index: index,
            ),
          );
        }
      }
      if (prop.ref.name.cast<Utf8>().toDartString() == 'volume' &&
          prop.ref.format == generated.mpv_format.MPV_FORMAT_DOUBLE) {
        final volume = prop.ref.data.cast<Double>().value;
        state = state.copyWith(volume: volume);
        if (!volumeController.isClosed) {
          volumeController.add(volume);
        }
      }
      if (prop.ref.name.cast<Utf8>().toDartString() == 'audio-params' &&
          prop.ref.format == generated.mpv_format.MPV_FORMAT_NODE) {
        final data = prop.ref.data.cast<generated.mpv_node>();
        final list = data.ref.u.list.ref;
        final params = <String, dynamic>{};
        for (int i = 0; i < list.num; i++) {
          final key = list.keys[i].cast<Utf8>().toDartString();

          switch (key) {
            case 'format':
              {
                params[key] =
                    list.values[i].u.string.cast<Utf8>().toDartString();
                break;
              }
            case 'samplerate':
              {
                params[key] = list.values[i].u.int64;
                break;
              }
            case 'channels':
              {
                params[key] =
                    list.values[i].u.string.cast<Utf8>().toDartString();
                break;
              }
            case 'channel-count':
              {
                params[key] = list.values[i].u.int64;
                break;
              }
            case 'hr-channels':
              {
                params[key] =
                    list.values[i].u.string.cast<Utf8>().toDartString();
                break;
              }
            default:
              {
                break;
              }
          }
        }
        state = state.copyWith(
          audioParams: AudioParams(
            format: params['format'],
            sampleRate: params['samplerate'],
            channels: params['channels'],
            channelCount: params['channel-count'],
            hrChannels: params['hr-channels'],
          ),
        );
        if (!audioParamsController.isClosed) {
          audioParamsController.add(state.audioParams);
        }
      }
      if (prop.ref.name.cast<Utf8>().toDartString() == 'audio-bitrate' &&
          prop.ref.format == generated.mpv_format.MPV_FORMAT_DOUBLE) {
        if (state.playlist.index < state.playlist.medias.length &&
            state.playlist.index >= 0) {
          final data = prop.ref.data.cast<Double>().value;
          final uri = state.playlist.medias[state.playlist.index].uri;
          // NOTE: Using manual bitrate calculation for some local files.
          if (!FallbackBitrateHandler.supported(uri)) {
            if (!bitrates.containsKey(uri) ||
                !bitrates.containsKey(Media.normalizeURI(uri))) {
              bitrates[uri] = data;
              bitrates[Media.normalizeURI(uri)] = data;
            }
            final bitrate = bitrates[uri] ?? bitrates[Media.normalizeURI(uri)];
            if (!audioBitrateController.isClosed &&
                bitrate != state.audioBitrate) {
              audioBitrateController.add(bitrate);
              state = state.copyWith(audioBitrate: bitrate);
            }
          }
        } else {
          if (!audioBitrateController.isClosed) {
            audioBitrateController.add(null);
            state = state.copyWith(audioBitrate: null);
          }
        }
      }
      if (prop.ref.name.cast<Utf8>().toDartString() == 'audio-device' &&
          prop.ref.format == generated.mpv_format.MPV_FORMAT_NODE) {
        final value = prop.ref.data.cast<generated.mpv_node>();
        if (value.ref.format == generated.mpv_format.MPV_FORMAT_STRING) {
          final name = value.ref.u.string.cast<Utf8>().toDartString();
          final audioDevice = AudioDevice(name, '');
          state = state.copyWith(audioDevice: audioDevice);
          if (!audioDeviceController.isClosed) {
            audioDeviceController.add(audioDevice);
          }
        }
      }
      if (prop.ref.name.cast<Utf8>().toDartString() == 'audio-device-list' &&
          prop.ref.format == generated.mpv_format.MPV_FORMAT_NODE) {
        final value = prop.ref.data.cast<generated.mpv_node>();
        final audioDevices = <AudioDevice>[];
        if (value.ref.format == generated.mpv_format.MPV_FORMAT_NODE_ARRAY) {
          final list = value.ref.u.list.ref;
          for (int i = 0; i < list.num; i++) {
            if (list.values[i].format ==
                generated.mpv_format.MPV_FORMAT_NODE_MAP) {
              String name = '', description = '';
              final device = list.values[i].u.list.ref;
              for (int j = 0; j < device.num; j++) {
                if (device.values[j].format ==
                    generated.mpv_format.MPV_FORMAT_STRING) {
                  final property = device.keys[j].cast<Utf8>().toDartString();
                  final value =
                      device.values[j].u.string.cast<Utf8>().toDartString();
                  switch (property) {
                    case 'name':
                      name = value;
                      break;
                    case 'description':
                      description = value;
                      break;
                  }
                }
              }
              audioDevices.add(AudioDevice(name, description));
            }
          }
          state = state.copyWith(audioDevices: audioDevices);
          if (!audioDevicesController.isClosed) {
            audioDevicesController.add(audioDevices);
          }
        }
      }
      if (prop.ref.name.cast<Utf8>().toDartString() == 'track-list' &&
          prop.ref.format == generated.mpv_format.MPV_FORMAT_NODE) {
        final value = prop.ref.data.cast<generated.mpv_node>();
        if (value.ref.format == generated.mpv_format.MPV_FORMAT_NODE_ARRAY) {
          final video = [VideoTrack.auto(), VideoTrack.no()];
          final audio = [AudioTrack.auto(), AudioTrack.no()];
          final subtitle = [SubtitleTrack.auto(), SubtitleTrack.no()];

          final tracks = value.ref.u.list.ref;

          for (int i = 0; i < tracks.num; i++) {
            if (tracks.values[i].format ==
                generated.mpv_format.MPV_FORMAT_NODE_MAP) {
              final map = tracks.values[i].u.list.ref;
              String id = '';
              String type = '';
              String? title;
              String? lang;
              for (int j = 0; j < map.num; j++) {
                final property = map.keys[j].cast<Utf8>().toDartString();
                if (map.values[j].format ==
                    generated.mpv_format.MPV_FORMAT_INT64) {
                  if (property == 'id') {
                    id = map.values[j].u.int64.toString();
                  }
                }
                if (map.values[j].format ==
                    generated.mpv_format.MPV_FORMAT_STRING) {
                  final value =
                      map.values[j].u.string.cast<Utf8>().toDartString();
                  switch (property) {
                    case 'type':
                      type = value;
                      break;
                    case 'title':
                      title = value;
                      break;
                    case 'lang':
                      lang = value;
                      break;
                  }
                }
              }
              switch (type) {
                case 'video':
                  video.add(VideoTrack(id, title, lang));
                  break;
                case 'audio':
                  audio.add(AudioTrack(id, title, lang));
                  break;
                case 'sub':
                  subtitle.add(SubtitleTrack(id, title, lang));
                  break;
              }
            }
          }

          state = state.copyWith(
            tracks: Tracks(
              video: video,
              audio: audio,
              subtitle: subtitle,
            ),
            // Remove selections which are not in the list anymore.
            track: Track(
              video: video.contains(state.track.video)
                  ? state.track.video
                  : VideoTrack.auto(),
              audio: audio.contains(state.track.audio)
                  ? state.track.audio
                  : AudioTrack.auto(),
              subtitle: subtitle.contains(state.track.subtitle)
                  ? state.track.subtitle
                  : SubtitleTrack.auto(),
            ),
          );

          if (!tracksController.isClosed) {
            tracksController.add(state.tracks);
          }
          if (!trackController.isClosed) {
            trackController.add(state.track);
          }
        }
      }
      if (prop.ref.name.cast<Utf8>().toDartString() == 'width' &&
          prop.ref.format == generated.mpv_format.MPV_FORMAT_INT64) {
        final width = prop.ref.data.cast<Int64>().value;
        state = state.copyWith(width: width);
        if (!widthController.isClosed) {
          widthController.add(width);
        }
      }
      if (prop.ref.name.cast<Utf8>().toDartString() == 'height' &&
          prop.ref.format == generated.mpv_format.MPV_FORMAT_INT64) {
        final height = prop.ref.data.cast<Int64>().value;
        state = state.copyWith(height: height);
        if (!heightController.isClosed) {
          heightController.add(height);
        }
      }
      if (prop.ref.name.cast<Utf8>().toDartString() == 'eof-reached' &&
          prop.ref.format == generated.mpv_format.MPV_FORMAT_FLAG) {
        final value = prop.ref.data.cast<Bool>().value;
        if (value) {
          if (_allowPlayingStateChange) {
            state = state.copyWith(
              playing: false,
              completed: true,
            );
            if (!playingController.isClosed) {
              playingController.add(false);
            }
            if (!completedController.isClosed) {
              completedController.add(true);
            }
          }
        }
      }
    }
    if (event.ref.event_id == generated.mpv_event_id.MPV_EVENT_LOG_MESSAGE) {
      final eventLogMessage =
          event.ref.data.cast<generated.mpv_event_log_message>().ref;
      final prefix = eventLogMessage.prefix.cast<Utf8>().toDartString().trim();
      final level = eventLogMessage.level.cast<Utf8>().toDartString().trim();
      final text = eventLogMessage.text.cast<Utf8>().toDartString().trim();
      if (!logController.isClosed) {
        logController.add(
          PlayerLog(
            prefix: prefix,
            level: level,
            text: text,
          ),
        );
      }
    }
    // Handle HTTP headers specified in the [Media].
    if (event.ref.event_id == generated.mpv_event_id.MPV_EVENT_HOOK) {
      final prop = event.ref.data.cast<generated.mpv_event_hook>();
      if (prop.ref.name.cast<Utf8>().toDartString() == 'on_load') {
        final ctx = await _handle.future;
        try {
          final name = 'path'.toNativeUtf8();
          final uri = _libmpv?.mpv_get_property_string(
            ctx,
            name.cast(),
          );
          if (uri != null) {
            // Get the headers for current [Media] by looking up [uri] in the [HashMap].
            final headers =
                medias[uri.cast<Utf8>().toDartString()]?.httpHeaders;
            if (headers != null) {
              final property = 'http-header-fields'.toNativeUtf8();
              // Allocate & fill the [mpv_node] with the headers.
              final value = calloc<generated.mpv_node>();
              value.ref.format = generated.mpv_format.MPV_FORMAT_NODE_ARRAY;
              value.ref.u.list = calloc<generated.mpv_node_list>();
              value.ref.u.list.ref.num = headers.length;
              value.ref.u.list.ref.values = calloc<generated.mpv_node>(
                headers.length,
              );
              for (int i = 0; i < headers.entries.length; i++) {
                final k = headers.entries.elementAt(i).key;
                final v = headers.entries.elementAt(i).value;
                final data = '$k: $v'.toNativeUtf8();
                value.ref.u.list.ref.values[i].format =
                    generated.mpv_format.MPV_FORMAT_STRING;
                value.ref.u.list.ref.values[i].u.string = data.cast();
              }
              _libmpv?.mpv_set_property(
                ctx,
                property.cast(),
                generated.mpv_format.MPV_FORMAT_NODE,
                value.cast(),
              );
              // Free the allocated memory.
              calloc.free(property);
              for (int i = 0; i < value.ref.u.list.ref.num; i++) {
                calloc.free(value.ref.u.list.ref.values[i].u.string);
              }
              calloc.free(value.ref.u.list.ref.values);
              calloc.free(value.ref.u.list);
              calloc.free(value);
            }
            _libmpv?.mpv_free(uri.cast());
          }
          calloc.free(name);
        } catch (exception, stacktrace) {
          print(exception);
          print(stacktrace);
        }
        _libmpv?.mpv_hook_continue(ctx, prop.ref.id);
      }
      if (prop.ref.name.cast<Utf8>().toDartString() == 'on_unload') {
        final ctx = await _handle.future;
        try {
          // Set http-header-fields as empty [generated.mpv_node].
          final property = 'http-header-fields'.toNativeUtf8();
          final value = calloc<generated.mpv_node>();
          _libmpv?.mpv_set_property(
            ctx,
            property.cast(),
            generated.mpv_format.MPV_FORMAT_NODE,
            value.cast(),
          );
          calloc.free(property);
          calloc.free(value);
        } catch (exception, stacktrace) {
          print(exception);
          print(stacktrace);
        }
        _libmpv?.mpv_hook_continue(ctx, prop.ref.id);
      }
    }
  }

  Future<void> _create() async {
    _libmpv = generated.MPV(DynamicLibrary.open(NativeLibrary.path));

    // The libmpv options which must be set before [MPV.mpv_initialize].
    final options = <String, String>{};

    if (Platform.isAndroid) {
      try {
        // On Android, the system fonts cannot be picked up by libass/fontconfig. This makes subtitles not work.
        // We manually save `subfont.ttf` to the application's cache directory and set `config` & `config-dir` to use it.
        final subfont = await AndroidAssetLoader.load('subfont.ttf');
        if (subfont.isNotEmpty) {
          final directory = path.dirname(subfont);
          // This asset is bundled as part of `package:media_kit_libs_android_video`.
          // Use it if located inside the application bundle, otherwise no worries.
          options.addAll(
            {
              'config': 'yes',
              'config-dir': directory,
            },
          );
          print(subfont);
          print(directory);
        }
      } catch (exception, stacktrace) {
        print(exception);
        print(stacktrace);
      }
    }

    final result = await create(
      NativeLibrary.path,
      _handler,
      options: options,
    );

    // Set:
    //
    // ALL:
    //
    // idle = yes
    // pause = yes
    // keep-open = yes
    // demuxer-max-bytes = 32 * 1024 * 1024
    // demuxer-max-back-bytes = 32 * 1024 * 1024
    //
    // ANDROID:
    //
    // ao = opensles
    //
    // We are using opensles on Android because default JNI based audiotrack output driver seems to crash randomly.
    {
      final name = 'idle'.toNativeUtf8();
      final value = calloc<Int32>();
      value.value = 1;
      _libmpv?.mpv_set_property(
        result,
        name.cast(),
        generated.mpv_format.MPV_FORMAT_FLAG,
        value.cast(),
      );
      calloc.free(name);
      calloc.free(value);
    }
    {
      final name = 'pause'.toNativeUtf8();
      final value = calloc<Int32>();
      value.value = 1;
      _libmpv?.mpv_set_property(
        result,
        name.cast(),
        generated.mpv_format.MPV_FORMAT_FLAG,
        value.cast(),
      );
      calloc.free(name);
      calloc.free(value);
    }
    {
      final name = 'keep-open'.toNativeUtf8();
      final value = calloc<Int32>();
      value.value = 1;
      _libmpv?.mpv_set_property(
        result,
        name.cast(),
        generated.mpv_format.MPV_FORMAT_FLAG,
        value.cast(),
      );
      calloc.free(name);
      calloc.free(value);
    }
    {
      final name = 'demuxer-max-bytes'.toNativeUtf8();
      final value = configuration.bufferSize.toString().toNativeUtf8();
      _libmpv?.mpv_set_property_string(
        result,
        name.cast(),
        value.cast(),
      );
      calloc.free(name);
      calloc.free(value);
    }
    {
      final name = 'demuxer-max-back-bytes'.toNativeUtf8();
      final value = (32 * 1024 * 1024).toString().toNativeUtf8();
      _libmpv?.mpv_set_property_string(
        result,
        name.cast(),
        value.cast(),
      );
      calloc.free(name);
      calloc.free(value);
    }
    {
      if (Platform.isAndroid) {
        final name = 'ao'.toNativeUtf8();
        final value = 'opensles'.toNativeUtf8();
        _libmpv?.mpv_set_property_string(
          result,
          name.cast(),
          value.cast(),
        );
        calloc.free(name);
        calloc.free(value);
      }
    }
    {
      final whitelist = configuration.protocolWhitelist.join(',');
      final name = 'demuxer-lavf-o'.toNativeUtf8();
      final data = 'protocol_whitelist=[$whitelist]'.toNativeUtf8();
      _libmpv?.mpv_set_property_string(
        result,
        name.cast(),
        data.cast(),
      );
      calloc.free(name);
      calloc.free(data);
    }

<<<<<<< HEAD
    // TODO(@alexmercerind):
    // This causes `MPV_EVENT_END_FILE` to not fire for last playlist item.
    // Ideally, we want to keep the last video frame visible.
    // {
    //   final name = 'keep-open'.toNativeUtf8();
    //   final value = calloc<Int32>();
    //   value.value = 1;
    //   _libmpv?.mpv_set_property(
    //     result,
    //     name.cast(),
    //     generated.mpv_format.MPV_FORMAT_FLAG,
    //     value.cast(),
    //   );
    //   calloc.free(name);
    //   calloc.free(value);
    // }

    // Adds a hook to the libmpv instance that will be called when the video player loads.

    _libmpv?.mpv_hook_add(result, 0, 'on_load'.toNativeUtf8().cast(), 0);

    // Adds a hook to the libmpv instance that will be called when the video player unloads.
    _libmpv?.mpv_hook_add(result, 0, 'on_unload'.toNativeUtf8().cast(), 0);

    
=======
>>>>>>> 081f33b2
    // Observe the properties to update the state & feed event streams.
    <String, int>{
      'pause': generated.mpv_format.MPV_FORMAT_FLAG,
      'time-pos': generated.mpv_format.MPV_FORMAT_DOUBLE,
      'duration': generated.mpv_format.MPV_FORMAT_DOUBLE,
      'playlist': generated.mpv_format.MPV_FORMAT_NODE,
      'volume': generated.mpv_format.MPV_FORMAT_DOUBLE,
      'speed': generated.mpv_format.MPV_FORMAT_DOUBLE,
      'paused-for-cache': generated.mpv_format.MPV_FORMAT_FLAG,
      'demuxer-cache-time': generated.mpv_format.MPV_FORMAT_DOUBLE,
      'audio-params': generated.mpv_format.MPV_FORMAT_NODE,
      'audio-bitrate': generated.mpv_format.MPV_FORMAT_DOUBLE,
      'audio-device': generated.mpv_format.MPV_FORMAT_NODE,
      'audio-device-list': generated.mpv_format.MPV_FORMAT_NODE,
      'track-list': generated.mpv_format.MPV_FORMAT_NODE,
      'width': generated.mpv_format.MPV_FORMAT_INT64,
      'height': generated.mpv_format.MPV_FORMAT_INT64,
      'eof-reached': generated.mpv_format.MPV_FORMAT_FLAG,
    }.forEach(
      (property, format) {
        final name = property.toNativeUtf8();
        _libmpv?.mpv_observe_property(
          result,
          0,
          name.cast(),
          format,
        );
        calloc.free(name);
      },
    );
    // Set other properties based on [PlayerConfiguration].
    if (!configuration.osc) {
      {
        final name = 'osc'.toNativeUtf8();
        final value = 'no'.toNativeUtf8();
        _libmpv?.mpv_set_property_string(
          result,
          name.cast(),
          value.cast(),
        );
        calloc.free(name);
        calloc.free(value);
      }
      {
        final name = 'osd-level'.toNativeUtf8();
        final value = '0'.toNativeUtf8();
        _libmpv?.mpv_set_property_string(
          result,
          name.cast(),
          value.cast(),
        );
        calloc.free(name);
        calloc.free(value);
      }
    }
    if (configuration.vid != null) {
      final name = 'vid'.toNativeUtf8();
      final flag = calloc<Int8>();
      flag.value = configuration.vid! ? 1 : 0;
      _libmpv?.mpv_set_property(
        result,
        name.cast(),
        generated.mpv_format.MPV_FORMAT_FLAG,
        flag.cast(),
      );
      calloc.free(name);
      calloc.free(flag);
    }
    if (configuration.vo != null) {
      final name = 'vo'.toNativeUtf8();
      final value = configuration.vo!.toNativeUtf8();
      _libmpv?.mpv_set_property_string(
        result,
        name.cast(),
        value.cast(),
      );
      calloc.free(name);
      calloc.free(value);
    }
    if (configuration.title != null) {
      final name = 'title'.toNativeUtf8();
      final value = configuration.title!.toNativeUtf8();
      _libmpv?.mpv_set_property_string(
        result,
        name.cast(),
        value.cast(),
      );
      calloc.free(name);
      calloc.free(value);
    }
    if (configuration.logLevel != MPVLogLevel.none) {
      // https://github.com/mpv-player/mpv/blob/e1727553f164181265f71a20106fbd5e34fa08b0/libmpv/client.h#L1410-L1419
      final levels = {
        MPVLogLevel.none: 'no',
        MPVLogLevel.fatal: 'fatal',
        MPVLogLevel.error: 'error',
        MPVLogLevel.warn: 'warn',
        MPVLogLevel.info: 'info',
        MPVLogLevel.v: 'v',
        MPVLogLevel.debug: 'debug',
        MPVLogLevel.trace: 'trace',
      };

      final level = levels[configuration.logLevel];
      if (level != null) {
        final minLevel = level.toNativeUtf8();
        _libmpv?.mpv_request_log_messages(
          result,
          minLevel.cast(),
        );
        calloc.free(minLevel);
      }
    }

    // Add libmpv hooks for supporting custom HTTP headers in [Media].
    {
      final load = 'on_load'.toNativeUtf8();
      final unload = 'on_unload'.toNativeUtf8();
      _libmpv?.mpv_hook_add(result, 0, load.cast(), 0);
      _libmpv?.mpv_hook_add(result, 0, unload.cast(), 0);
      calloc.free(load);
      calloc.free(unload);
    }

    // The initialization is complete.
    // Save the [Pointer<generated.mpv_handle>] & complete the [Future].
    _handle.complete(result);
  }

  /// Adds an error to the [Player.stream.error].
  void _error(int code) {
    if (code < 0 && !errorController.isClosed) {
      final message =
          _libmpv?.mpv_error_string(code).cast<Utf8>().toDartString();
      if (message != null) {
        errorController.add(
          PlayerError(
            code,
            message,
          ),
        );
      }
    }
  }

  /// Calls mpv command passed as [args]. Automatically freeds memory after command sending.
  Future<void> _command(List<String?> args) async {
    final ctx = await _handle.future;
    final List<Pointer<Utf8>> pointers = args.map<Pointer<Utf8>>((e) {
      if (e == null) return nullptr.cast();
      return e.toNativeUtf8();
    }).toList();
    final Pointer<Pointer<Utf8>> arr = calloc.allocate(args.join().length);
    for (int i = 0; i < args.length; i++) {
      arr[i] = pointers[i];
    }
    _libmpv?.mpv_command(
      ctx,
      arr.cast(),
    );
    calloc.free(arr);
    pointers.forEach(calloc.free);
  }

  /// Internal generated libmpv C API bindings.
  generated.MPV? _libmpv;

  /// Synchronization & mutual exclusion between methods of this class.
  final Lock _lock = Lock();

  /// [Pointer] to [generated.mpv_handle] of this instance.
  final Completer<Pointer<generated.mpv_handle>> _handle =
      Completer<Pointer<generated.mpv_handle>>();

  /// A simple flag to prevent changes to [state.playing] due to `loadfile` commands in [open].
  ///
  /// By default, `MPV_EVENT_START_FILE` is fired when a new media source is loaded.
  /// This event modifies the [state.playing] & [streams.playing] to `true`.
  ///
  /// However, the [Player] is in paused state before the media source is loaded.
  /// Thus, [state.playing] should not be changed, unless the user explicitly calls [play] or [playOrPause].
  ///
  /// We set [_allowPlayingStateChange] to `false` at the start of [open] to prevent this unwanted change & set it to `true` at the end of [open].
  /// While [_allowPlayingStateChange] is `false`, any change to [state.playing] & [streams.playing] is ignored.
  bool _allowPlayingStateChange = false;
}<|MERGE_RESOLUTION|>--- conflicted
+++ resolved
@@ -951,55 +951,6 @@
         }
       }
     }
-<<<<<<< HEAD
-
-    if (event.ref.event_id == generated.mpv_event_id.MPV_EVENT_HOOK) {
-      final prop = event.ref.data.cast<generated.mpv_event_hook>();
-      if (prop.ref.name.cast<Utf8>().toDartString() == 'on_load') {
-        final ctx = await _handle.future;
-        if (state.playlist.medias[state.playlist.index].httpHeaders != null) {
-          var kvArray = [];
-          state.playlist.medias[state.playlist.index].httpHeaders!
-              .forEach((key, value) => kvArray.add(key + ': ' + value));
-          await setProperty('http-header-fields', kvArray.join(','));
-        }
-        _libmpv?.mpv_hook_continue(ctx, prop.ref.id);
-      }
-
-      if (prop.ref.name.cast<Utf8>().toDartString() == 'on_unload') {
-        final ctx = await _handle.future;
-        await setProperty('http-header-fields', '');
-        _libmpv?.mpv_hook_continue(ctx, prop.ref.id);
-      }
-    }
-
-    if (event.ref.event_id == generated.mpv_event_id.MPV_EVENT_END_FILE) {
-      // Check for mpv_end_file_reason.MPV_END_FILE_REASON_EOF before modifying state.completed.
-      if (event.ref.data.cast<generated.mpv_event_end_file>().ref.reason ==
-          generated.mpv_end_file_reason.MPV_END_FILE_REASON_EOF) {
-        if (_allowPlayingStateChange) {
-          state = state.copyWith(
-            playing: false,
-            completed: true,
-            audioBitrate: null,
-            audioParams: const AudioParams(),
-          );
-          if (!playingController.isClosed) {
-            playingController.add(false);
-          }
-          if (!completedController.isClosed) {
-            completedController.add(true);
-          }
-          if (!audioBitrateController.isClosed) {
-            audioBitrateController.add(null);
-          }
-          if (!audioParamsController.isClosed) {
-            audioParamsController.add(const AudioParams());
-          }
-        }
-      }
-    }
-=======
     // NOTE: Now, --keep-open=yes is used. Thus, eof-reached property is used instead of this.
     // if (event.ref.event_id == generated.mpv_event_id.MPV_EVENT_END_FILE) {
     //   // Check for mpv_end_file_reason.MPV_END_FILE_REASON_EOF before modifying state.completed.
@@ -1019,7 +970,6 @@
     //     }
     //   }
     // }
->>>>>>> 081f33b2
     if (event.ref.event_id ==
         generated.mpv_event_id.MPV_EVENT_PROPERTY_CHANGE) {
       final prop = event.ref.data.cast<generated.mpv_event_property>();
@@ -1630,34 +1580,6 @@
       calloc.free(data);
     }
 
-<<<<<<< HEAD
-    // TODO(@alexmercerind):
-    // This causes `MPV_EVENT_END_FILE` to not fire for last playlist item.
-    // Ideally, we want to keep the last video frame visible.
-    // {
-    //   final name = 'keep-open'.toNativeUtf8();
-    //   final value = calloc<Int32>();
-    //   value.value = 1;
-    //   _libmpv?.mpv_set_property(
-    //     result,
-    //     name.cast(),
-    //     generated.mpv_format.MPV_FORMAT_FLAG,
-    //     value.cast(),
-    //   );
-    //   calloc.free(name);
-    //   calloc.free(value);
-    // }
-
-    // Adds a hook to the libmpv instance that will be called when the video player loads.
-
-    _libmpv?.mpv_hook_add(result, 0, 'on_load'.toNativeUtf8().cast(), 0);
-
-    // Adds a hook to the libmpv instance that will be called when the video player unloads.
-    _libmpv?.mpv_hook_add(result, 0, 'on_unload'.toNativeUtf8().cast(), 0);
-
-    
-=======
->>>>>>> 081f33b2
     // Observe the properties to update the state & feed event streams.
     <String, int>{
       'pause': generated.mpv_format.MPV_FORMAT_FLAG,
