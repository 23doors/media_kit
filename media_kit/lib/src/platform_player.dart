/// This file is a part of media_kit (https://github.com/alexmercerind/media_kit).
///
/// Copyright © 2021 & onwards, Hitesh Kumar Saini <saini123hitesh@gmail.com>.
/// All rights reserved.
/// Use of this source code is governed by MIT license that can be found in the LICENSE file.

import 'dart:async';
import 'package:meta/meta.dart';

import 'package:media_kit/src/models/track.dart';
import 'package:media_kit/src/models/playable.dart';
import 'package:media_kit/src/models/playlist.dart';
import 'package:media_kit/src/models/player_log.dart';
import 'package:media_kit/src/models/media/media.dart';
import 'package:media_kit/src/models/audio_device.dart';
import 'package:media_kit/src/models/audio_params.dart';
import 'package:media_kit/src/models/player_error.dart';
import 'package:media_kit/src/models/player_state.dart';
import 'package:media_kit/src/models/playlist_mode.dart';
import 'package:media_kit/src/models/player_streams.dart';

/// {@template platform_player}
/// PlatformPlayer
/// --------------
///
/// This class provides the interface for platform specific player implementations.
/// The platform specific implementations are expected to implement the methods accordingly.
///
/// The subclasses are then used in composition with the [Player] class, based on the platform the application is running on.
///
/// {@endtemplate}
abstract class PlatformPlayer {
  /// {@macro platform_player}
  PlatformPlayer({required this.configuration});

  /// User defined configuration for [Player].
  final PlayerConfiguration configuration;

  /// Current state of the player.
  late PlayerState state = PlayerState();

  /// Current state of the player available as listenable [Stream]s.
  late PlayerStreams streams = PlayerStreams(
    playlistController.stream,
    playingController.stream,
    completedController.stream,
    positionController.stream,
    durationController.stream,
    bufferController.stream,
    volumeController.stream,
    rateController.stream,
    pitchController.stream,
    bufferingController.stream,
    logController.stream,
    errorController.stream,
    audioParamsController.stream,
    audioBitrateController.stream,
    audioDeviceController.stream,
    audioDevicesController.stream,
    trackController.stream,
    tracksController.stream,
    widthController.stream,
    heightController.stream,
  );

  @mustCallSuper
  FutureOr<void> dispose({int code = 0}) => Future.wait(
        [
          playlistController.close(),
          playingController.close(),
          completedController.close(),
          positionController.close(),
          durationController.close(),
          bufferController.close(),
          volumeController.close(),
          rateController.close(),
          pitchController.close(),
          bufferingController.close(),
          logController.close(),
          errorController.close(),
          audioParamsController.close(),
          audioBitrateController.close(),
          audioDeviceController.close(),
          audioDevicesController.close(),
          trackController.close(),
          tracksController.close(),
          widthController.close(),
          heightController.close(),
        ],
      );

  FutureOr<void> open(
    Playable playable, {
    bool play = true,
  }) {
    throw UnimplementedError(
      '[PlatformPlayer.open] is not implemented.',
    );
  }

  FutureOr<void> play() {
    throw UnimplementedError(
      '[PlatformPlayer.play] is not implemented.',
    );
  }

  FutureOr<void> pause() {
    throw UnimplementedError(
      '[PlatformPlayer.pause] is not implemented.',
    );
  }

  FutureOr<void> playOrPause() {
    throw UnimplementedError(
      '[PlatformPlayer.playOrPause] is not implemented.',
    );
  }

  FutureOr<void> add(Media media) {
    throw UnimplementedError(
      '[PlatformPlayer.add] is not implemented.',
    );
  }

  FutureOr<void> remove(int index) {
    throw UnimplementedError(
      '[PlatformPlayer.remove] is not implemented.',
    );
  }

  FutureOr<void> next() {
    throw UnimplementedError(
      '[PlatformPlayer.next] is not implemented.',
    );
  }

  FutureOr<void> previous() {
    throw UnimplementedError(
      '[PlatformPlayer.previous] is not implemented.',
    );
  }

  FutureOr<void> jump(int index) {
    throw UnimplementedError(
      '[PlatformPlayer.jump] is not implemented.',
    );
  }

  FutureOr<void> move(int from, int to) {
    throw UnimplementedError(
      '[PlatformPlayer.move] is not implemented.',
    );
  }

  FutureOr<void> seek(Duration duration) {
    throw UnimplementedError(
      '[PlatformPlayer.seek] is not implemented.',
    );
  }

  FutureOr<void> setPlaylistMode(PlaylistMode playlistMode) {
    throw UnimplementedError(
      '[PlatformPlayer.setPlaylistMode] is not implemented.',
    );
  }

  FutureOr<void> setVolume(double volume) {
    throw UnimplementedError(
      '[PlatformPlayer.volume] is not implemented.',
    );
  }

  FutureOr<void> setRate(double rate) {
    throw UnimplementedError(
      '[PlatformPlayer.rate] is not implemented.',
    );
  }

  FutureOr<void> setPitch(double pitch) {
    throw UnimplementedError(
      '[PlatformPlayer.pitch] is not implemented.',
    );
  }

  FutureOr<void> setShuffle(bool shuffle) {
    throw UnimplementedError(
      '[PlatformPlayer.shuffle] is not implemented.',
    );
  }

  FutureOr<void> setAudioDevice(AudioDevice audioDevice) {
    throw UnimplementedError(
      '[PlatformPlayer.setAudioDevice] is not implemented.',
    );
  }

  FutureOr<void> setVideoTrack(VideoTrack track) {
    throw UnimplementedError(
      '[PlatformPlayer.setVideoTrack] is not implemented.',
    );
  }

  FutureOr<void> setAudioTrack(AudioTrack track) {
    throw UnimplementedError(
      '[PlatformPlayer.setAudioTrack] is not implemented.',
    );
  }

  FutureOr<void> setSubtitleTrack(SubtitleTrack track) {
    throw UnimplementedError(
      '[PlatformPlayer.setSubtitleTrack] is not implemented.',
    );
  }

  Future<int> get handle {
    throw UnimplementedError(
      '[PlatformPlayer.handle] is not implemented.',
    );
  }

  @protected
  final StreamController<Playlist> playlistController =
      StreamController<Playlist>.broadcast();

  @protected
  final StreamController<bool> playingController =
      StreamController<bool>.broadcast();

  @protected
  final StreamController<bool> completedController =
      StreamController<bool>.broadcast();

  @protected
  final StreamController<Duration> positionController =
      StreamController<Duration>.broadcast();

  @protected
  final StreamController<Duration> durationController =
      StreamController.broadcast();

  @protected
  final StreamController<Duration> bufferController =
      StreamController<Duration>.broadcast();

  @protected
  final StreamController<double> volumeController =
      StreamController.broadcast();

  @protected
  final StreamController<double> rateController =
      StreamController<double>.broadcast();

  @protected
  final StreamController<double> pitchController =
      StreamController<double>.broadcast();

  @protected
  final StreamController<bool> bufferingController =
      StreamController<bool>.broadcast();

  @protected
  final StreamController<PlayerLog> logController =
      StreamController<PlayerLog>.broadcast();

  @protected
  final StreamController<PlayerError> errorController =
      StreamController<PlayerError>.broadcast();

  @protected
  final StreamController<AudioParams> audioParamsController =
      StreamController<AudioParams>.broadcast();

  @protected
  final StreamController<double?> audioBitrateController =
      StreamController<double?>.broadcast();

  @protected
  final StreamController<AudioDevice> audioDeviceController =
      StreamController<AudioDevice>.broadcast();

  @protected
  final StreamController<List<AudioDevice>> audioDevicesController =
      StreamController<List<AudioDevice>>.broadcast();

  @protected
  final StreamController<Track> trackController =
      StreamController<Track>.broadcast();

  @protected
  final StreamController<Tracks> tracksController =
      StreamController<Tracks>.broadcast();

  @protected
  final StreamController<int> widthController =
      StreamController<int>.broadcast();

  @protected
  final StreamController<int> heightController =
      StreamController<int>.broadcast();
}

<<<<<<< HEAD
// A stub implementation of PlatformPlayer for conditionally importing/avoiding the supported platform-specific implementation.

class Player extends PlatformPlayer {
  Player({required super.configuration});
=======
/// {@template player_configuration}
///
/// PlayerConfiguration
/// --------------------
/// Configurable options for customizing the [Player] behavior.
///
/// {@endtemplate}
class PlayerConfiguration {
  /// Sets the log level on libmpv backend.
  /// Default: `none`.
  final MPVLogLevel logLevel;

  /// Enables on-screen controls for libmpv backend.
  ///
  /// Default: `false`.
  final bool osc;

  /// Enables or disables video output for libmpv backend.
  ///
  /// Default: `null`.
  final bool? vid;

  /// Sets the video output driver for libmpv backend.
  ///
  /// Default: `null`.
  final String? vo;

  /// Enables or disables pitch shift control for libmpv backend.
  ///
  /// Enabling this option may result in de-syncing of audio & video.
  /// Thus, usage in audio only applications is recommended.
  /// This uses `scaletempo` under the hood & disables `audio-pitch-correction`.
  ///
  /// See: https://github.com/alexmercerind/media_kit/issues/45
  ///
  /// Default: `false`.
  final bool pitch;

  /// Sets the name of the underlying window & process for libmpv backend.
  /// This is visible inside the Windows' volume mixer.
  ///
  /// Default: `null`.
  final String? title;

  /// Sets the demuxer cache size (in bytes) for libmpv backend.
  ///
  /// Default: `32` MB or `32 * 1024 * 1024` bytes.
  final int bufferSize;

  /// Sets the list of allowed protocols for libmpv backend.
  ///
  /// Default: `['file', 'tcp', 'tls', 'http', 'https', 'crypto', 'data']`.
  ///
  /// Learn more: https://ffmpeg.org/ffmpeg-protocols.html#Protocol-Options
  final List<String> protocolWhitelist;

  /// Optional callback invoked when the internals of the [Player] are initialized & ready for playback.
  ///
  /// Default: `null`.
  final void Function()? ready;

  /// {@macro player_configuration}
  const PlayerConfiguration({
    this.logLevel = MPVLogLevel.none,
    this.osc = false,
    this.vid,
    this.vo = 'null',
    this.pitch = false,
    this.title,
    this.bufferSize = 32 * 1024 * 1024,
    this.ready,
    this.protocolWhitelist = const [
      'file',
      'tcp',
      'tls',
      'http',
      'https',
      'crypto',
      'data',
    ],
  });
}

/// {@template mpv_log_level}
///
/// MPVLogLevel
/// --------------------
/// Options to customise the [Player] libmpv backend log level.
///
/// {@endtemplate}
enum MPVLogLevel {
  /// Disable absolutely all messages.
  none,

  /// Critical/aborting errors.
  fatal,

  /// Simple errors.
  error,

  /// Possible problems.
  warn,

  /// Informational message.
  info,

  /// Noisy informational message.
  v,

  /// Very noisy technical information.
  debug,

  /// Extremely noisy.
  trace,
>>>>>>> 69f5dafc
}<|MERGE_RESOLUTION|>--- conflicted
+++ resolved
@@ -299,12 +299,6 @@
       StreamController<int>.broadcast();
 }
 
-<<<<<<< HEAD
-// A stub implementation of PlatformPlayer for conditionally importing/avoiding the supported platform-specific implementation.
-
-class Player extends PlatformPlayer {
-  Player({required super.configuration});
-=======
 /// {@template player_configuration}
 ///
 /// PlayerConfiguration
@@ -419,5 +413,10 @@
 
   /// Extremely noisy.
   trace,
->>>>>>> 69f5dafc
+}
+
+// A stub implementation of PlatformPlayer for conditionally importing/avoiding the supported platform-specific implementation.
+
+class Player extends PlatformPlayer {
+  Player({required super.configuration});
 }