--- conflicted
+++ resolved
@@ -1,7 +1,7 @@
 #if canImport(Flutter)
-  import Flutter
+import Flutter
 #elseif canImport(FlutterMacOS)
-  import FlutterMacOS
+import FlutterMacOS
 #endif
 
 import AVKit
@@ -18,17 +18,17 @@
 // dedicated thread.
 public class VideoOutput: NSObject {
   public typealias TextureUpdateCallback = (Int64, CGSize) -> Void
-
+  
   private static let isSimulator: Bool = {
     let isSim: Bool
-    #if targetEnvironment(simulator)
-      isSim = true
-    #else
-      isSim = false
-    #endif
+#if targetEnvironment(simulator)
+    isSim = true
+#else
+    isSim = false
+#endif
     return isSim
   }()
-
+  
   fileprivate let handle: OpaquePointer
   private let enableHardwareAcceleration: Bool
   private var usingHardwareAcceleration: Bool
@@ -44,7 +44,7 @@
   private var currentWidth: Int64 = 0
   private var currentHeight: Int64 = 0
   private var disposed: Bool = false
-
+  
   init(
     handle: Int64,
     configuration: VideoOutputConfiguration,
@@ -53,23 +53,17 @@
   ) {
     let handle = OpaquePointer(bitPattern: Int(handle))
     assert(handle != nil, "handle casting")
-
+    
     self.handle = handle!
-<<<<<<< HEAD
-    self.width = width
-    self.height = height
-    self.enableHardwareAcceleration = VideoOutput.isSimulator ? false : enableHardwareAcceleration
-    self.usingHardwareAcceleration = self.enableHardwareAcceleration
-=======
     self.width = configuration.width
     self.height = configuration.height
-    self.enableHardwareAcceleration = configuration.enableHardwareAcceleration
->>>>>>> eb72830d
+    self.enableHardwareAcceleration = VideoOutput.isSimulator ? false : configuration.enableHardwareAcceleration
+    self.usingHardwareAcceleration = self.enableHardwareAcceleration
     self.registry = registry
     self.textureUpdateCallback = textureUpdateCallback
-
+    
     super.init()
-  
+    
     worker.enqueue {
       self._init()
     }
@@ -82,27 +76,27 @@
   public func switchToHardwareRendering() {
     switchRendering(allowHardwareAcceleration: true)
   }
-
+  
   public func switchRendering(allowHardwareAcceleration: Bool) {
     if !enableHardwareAcceleration || allowHardwareAcceleration == usingHardwareAcceleration {
       return
     }
     
     usingHardwareAcceleration = allowHardwareAcceleration
-
+    
     NSLog("switchRendering allowHardwareAcceleration: \(allowHardwareAcceleration)")
     let vid = mpv_get_property_string(handle, "vid")
     mpv_set_property_string(handle, "vid", "no")
-
+    
     texture.dispose()
     disposeTextureId()
     currentWidth = 0
     currentHeight = 0
     _init(allowHardwareAcceleration: allowHardwareAcceleration)
-
+    
     mpv_set_property_string(handle, "vid", vid)
   }
-
+  
   public func setSize(width: Int64?, height: Int64?) {
     worker.enqueue {
       self.userSetWidth = width
@@ -110,55 +104,55 @@
       self._setTextureSize(width: width, height: height)
     }
   }
-
+  
   public func _setTextureSize(width: Int64?, height: Int64?) {
     self.width = width
     self.height = height
   }
   
   public func refreshPlaybackState() {}
-
+  
   func enablePictureInPicture() -> Bool {
     return false
   }
   
   public func disablePictureInPicture() {}
-
+  
   public func enableAutoPictureInPicture() -> Bool {
     return false
   }
-
+  
   public func disableAutoPictureInPicture() {}
   
   public func enterPictureInPicture() -> Bool {
     return false
   }
   
-
+  
   public func dispose() {
     worker.enqueue {
       self._dispose()
     }
   }
-
+  
   private func _dispose() {
     disposed = true
-
+    
     disposeTextureId()
     texture.dispose()
   }
-
+  
   private func _init(allowHardwareAcceleration: Bool = true) {
     NSLog(
       "VideoOutput: enableHardwareAcceleration: \(enableHardwareAcceleration) allowHardwareAcceleration: \(allowHardwareAcceleration)"
     )
-
+    
     if VideoOutput.isSimulator {
       NSLog(
         "VideoOutput: warning: hardware rendering is disabled in the iOS simulator, due to an incompatibility with OpenGL ES"
       )
     }
-
+    
     if enableHardwareAcceleration && allowHardwareAcceleration {
       texture = SafeResizableTexture(
         TextureHW(
@@ -174,73 +168,73 @@
         )
       )
     }
-
+    
     textureId = registry.register(texture)
     textureUpdateCallback(textureId, CGSize(width: 0, height: 0))
   }
-
+  
   private func disposeTextureId() {
     registry.unregisterTexture(textureId)
     textureId = -1
   }
-
+  
   public func updateCallback() {
     worker.enqueue {
       self._updateCallback()
     }
   }
-
+  
   fileprivate func _updateCallback() {
     let width = videoWidth
     let height = videoHeight
-
+    
     let size = CGSize(
       width: Double(width),
       height: Double(height)
     )
-
+    
     if currentWidth != width || currentHeight != height {
       currentWidth = width
       currentHeight = height
-
+      
       texture.resize(size)
       textureUpdateCallback(textureId, size)
     }
-
+    
     if width == 0 || height == 0 {
       return
     }
-
+    
     if disposed {
       return
     }
-
+    
     texture.render(size)
-
+    
     registry.textureFrameAvailable(textureId)
   }
-
+  
   private var videoWidth: Int64 {
     // fixed width
     if self.width != nil {
       return self.width!
     }
-
+    
     var width: Int64 = 0
     mpv_get_property(handle, "width", MPV_FORMAT_INT64, &width)
-
+    
     return width
   }
-
+  
   private var videoHeight: Int64 {
     // fixed height
     if self.height != nil {
       return self.height!
     }
-
+    
     var height: Int64 = 0
     mpv_get_property(handle, "height", MPV_FORMAT_INT64, &height)
-
+    
     return height
   }
 }
@@ -252,11 +246,11 @@
   private var pipController: AVPictureInPictureController? = nil
   private var videoFormat: CMVideoFormatDescription? = nil
   private var notificationCenter: NotificationCenter {
-      return .default
-  }
-  
-  override init(handle: Int64, width: Int64?, height: Int64?, enableHardwareAcceleration: Bool, registry: FlutterTextureRegistry, textureUpdateCallback: @escaping VideoOutput.TextureUpdateCallback) {
-    super.init(handle: handle, width: width, height: height, enableHardwareAcceleration: enableHardwareAcceleration, registry: registry, textureUpdateCallback: textureUpdateCallback)
+    return .default
+  }
+  
+  override init(handle: Int64, configuration: VideoOutputConfiguration, registry: FlutterTextureRegistry, textureUpdateCallback: @escaping VideoOutput.TextureUpdateCallback) {
+    super.init(handle: handle, configuration: configuration, registry: registry, textureUpdateCallback: textureUpdateCallback)
     
     notificationCenter.addObserver(self, selector: #selector(appWillResignActive(_:)), name: UIApplication.willResignActiveNotification, object: nil)
     notificationCenter.addObserver(self, selector: #selector(appWillEnterForeground(_:)), name: UIApplication.willEnterForegroundNotification, object: nil)
@@ -387,7 +381,7 @@
     super.dispose()
     disablePictureInPicture()
   }
-
+  
   public func pictureInPictureController(_ pictureInPictureController: AVPictureInPictureController, setPlaying playing: Bool) {
     var isPaused: Int8 = 0
     mpv_get_property(handle, "pause", MPV_FORMAT_FLAG, &isPaused)
@@ -395,14 +389,14 @@
     if playing == (isPaused == 0) {
       return
     }
-
+    
     mpv_command_string(handle, "cycle pause")
   }
-
+  
   public func pictureInPictureControllerTimeRangeForPlayback(_ pictureInPictureController: AVPictureInPictureController) -> CMTimeRange {
     var position: Double = 0
     mpv_get_property(handle, "time-pos", MPV_FORMAT_DOUBLE, &position)
-
+    
     var duration: Double = 0
     mpv_get_property(handle, "duration", MPV_FORMAT_DOUBLE, &duration)
     
@@ -417,17 +411,17 @@
       )
     )
   }
-
+  
   public func pictureInPictureControllerIsPlaybackPaused(_ pictureInPictureController: AVPictureInPictureController) -> Bool {
     var isPaused: Int8 = 0
     mpv_get_property(handle, "pause", MPV_FORMAT_FLAG, &isPaused)
     
     return isPaused == 1
   }
-
+  
   public func pictureInPictureController(_ pictureInPictureController: AVPictureInPictureController, didTransitionToRenderSize newRenderSize: CMVideoDimensions) {
     NSLog("Resize texture due to PIP new size: \(newRenderSize)")
-
+    
     worker.enqueue {
       if newRenderSize.width == 0 || newRenderSize.height == 0 {
         self._setTextureSize(width: nil, height: nil)
@@ -437,12 +431,12 @@
       }
     }
   }
-
+  
   public func pictureInPictureController(_ pictureInPictureController: AVPictureInPictureController, skipByInterval skipInterval: CMTime, completion completionHandler: @escaping () -> Void) {
     mpv_command_string(handle, "seek \(skipInterval.seconds)")
     completionHandler()
   }
-
+  
   public func pictureInPictureController(_ pictureInPictureController: AVPictureInPictureController, failedToStartPictureInPictureWithError error: Error) {
     NSLog("pictureInPictureController error: \(error)")
   }
