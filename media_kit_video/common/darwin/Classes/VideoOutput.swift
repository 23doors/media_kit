--- conflicted
+++ resolved
@@ -27,13 +27,9 @@
   private let enableHardwareAcceleration: Bool
   private let registry: FlutterTextureRegistry
   private let textureUpdateCallback: TextureUpdateCallback
-<<<<<<< HEAD
-  private let worker: Worker = Worker()
+  private let worker: Worker = .init()
   private var width: Int64?
   private var height: Int64?
-=======
-  private let worker: Worker = .init()
->>>>>>> c71d6725
   private var texture: ResizableTextureProtocol!
   private var textureId: Int64 = -1
   private var currentWidth: Int64 = 0
