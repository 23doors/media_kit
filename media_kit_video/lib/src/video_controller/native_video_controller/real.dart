/// This file is a part of media_kit (https://github.com/alexmercerind/media_kit).
///
/// Copyright © 2021 & onwards, Hitesh Kumar Saini <saini123hitesh@gmail.com>.
/// All rights reserved.
/// Use of this source code is governed by MIT license that can be found in the LICENSE file.
import 'dart:io';
import 'dart:ffi';
import 'dart:async';
import 'dart:collection';
import 'package:ffi/ffi.dart';
import 'package:flutter/services.dart';
import 'package:flutter/foundation.dart';

import 'package:media_kit/media_kit.dart';
// ignore_for_file: unused_import, implementation_imports
import 'package:media_kit/generated/libmpv/bindings.dart';
import 'package:media_kit/src/player/libmpv/core/native_library.dart';

import 'package:media_kit_video/src/video_controller/video_controller.dart';
import 'package:media_kit_video/src/video_controller/platform_video_controller.dart';

/// {@template native_video_controller}
///
/// NativeVideoController
/// ---------------------
///
/// The [PlatformVideoController] implementation based on native C/C++ used on:
/// * Windows
/// * GNU/Linux
/// * macOS
/// * iOS
///
/// {@endtemplate}
class NativeVideoController extends PlatformVideoController {
  /// Whether [NativeVideoController] is supported on the current platform or not.
  static bool get supported =>
      Platform.isWindows ||
      Platform.isLinux ||
      Platform.isMacOS ||
      Platform.isIOS;
  bool playing = false;

  /// Fixed width of the video output.
  int? width;

  /// Fixed height of the video output.
  int? height;

  /// {@macro native_video_controller}
  NativeVideoController._(
    super.player,
<<<<<<< HEAD
    super.width,
    super.height,
    super.enableHardwareAcceleration,
  ) {
    player.streams.playing.listen((e) async {
      refreshPlaybackState();
    });

    player.streams.duration.listen((e) async {
      refreshPlaybackState();
    });

    player.streams.seek.listen((e) async {
      refreshPlaybackState();
    });
  }
=======
    super.configuration,
  );
>>>>>>> eb72830d

  /// {@macro native_video_controller}
  static Future<PlatformVideoController> create(
    Player player,
    VideoControllerConfiguration configuration,
  ) async {
    // Retrieve the native handle of the [Player].
    final handle = await player.handle;
    // Return the existing [VideoController] if it's already created.
    if (_controllers.containsKey(handle)) {
      return _controllers[handle]!;
    }

    // Creation:
    final controller = NativeVideoController._(
      player,
      configuration,
    );

    controller.width = configuration.width;
    controller.height = configuration.height;

    // ----------------------------------------------
    NativeLibrary.ensureInitialized();
    final mpv = MPV(DynamicLibrary.open(NativeLibrary.path));
    final values = {
      'vo': configuration.vo ?? 'libmpv',
      'hwdec': configuration.hwdec ?? 'auto',
    };
    for (final entry in values.entries) {
      final property = entry.key.toNativeUtf8();
      final value = entry.value.toNativeUtf8();
      mpv.mpv_set_property_string(
        Pointer.fromAddress(handle),
        property.cast(),
        value.cast(),
      );
      calloc.free(property);
      calloc.free(value);
    }
    // ----------------------------------------------

    // Register [_dispose] for execution upon [Player.dispose].
    player.platform?.release.add(controller._dispose);

    // Store the [NativeVideoController] in the [_controllers].
    _controllers[handle] = controller;

    // Wait until first texture ID is received i.e. render context & EGL/D3D surface is created.
    // We are not waiting on the native-side itself because it will block the UI thread.
    // Background platform channels are not a thing yet.
    final completer = Completer<void>();
    void listener() {
      if (controller.id.value != null) {
        debugPrint('NativeVideoController: Texture ID: ${controller.id.value}');
        completer.complete();
      }
    }

    controller.id.addListener(listener);

    await _channel.invokeMethod(
      'VideoOutputManager.Create',
      {
        'handle': handle.toString(),
        'configuration': {
          'width': configuration.width.toString(),
          'height': configuration.height.toString(),
          'enableHardwareAcceleration':
              configuration.enableHardwareAcceleration,
        },
      },
    );

    await completer.future;
    controller.id.removeListener(listener);

    // Return the [VideoController].
    return controller;
  }

  /// Sets the required size of the video output.
  /// This may yield substantial performance improvements if a small [width] & [height] is specified.
  ///
  /// Remember:
  /// * “Premature optimization is the root of all evil”
  /// * “With great power comes great responsibility”
  @override
  Future<void> setSize({
    int? width,
    int? height,
  }) async {
    final handle = await player.handle;
    if (this.width == width && this.height == height) {
      // No need to resize if the requested size is same as the current size.
      return;
    }
    this.width = width;
    this.height = height;
    await _channel.invokeMethod(
      'VideoOutputManager.SetSize',
      {
        'handle': handle.toString(),
        'width': width.toString(),
        'height': height.toString(),
      },
    );
  }

  /// Refreshes playback state (on play/pause, seek or duration change).
  /// Used to invalidate Picture in Picture view data.
  @override
  Future<void> refreshPlaybackState() async {
    final handle = await player.handle;
    await _channel.invokeMethod(
      'VideoOutputManager.RefreshPlaybackState',
      {
        'handle': handle.toString(),
      },
    );
  }

  /// Checks whether Picture in Picture is available on current platform.
  @override
  Future<bool> isPictureInPictureAvailable() async {
    final handle = await player.handle;
    return await _channel.invokeMethod(
      'VideoOutputManager.IsPictureInPictureAvailable',
      {},
    );
  }

  /// Enable Picture in Picture.
  /// Returns true if this is supported on current platofrm.
  Future<bool> enablePictureInPicture() async {
    final handle = await player.handle;
    return await _channel.invokeMethod(
      'VideoOutputManager.EnablePictureInPicture',
      {
        'handle': handle.toString(),
      },
    );
  }

  /// Disable Picture in Picture.
  Future<void> disablePictureInPicture() async {
    final handle = await player.handle;
    return await _channel.invokeMethod(
      'VideoOutputManager.DisablePictureInPicture',
      {
        'handle': handle.toString(),
      },
    );
  }

  /// Enable automatically entering Picture in Picture when app goes into background.
  /// Returns true if this is supported on current platofrm.
  @override
  Future<bool> enableAutoPictureInPicture() async {
    final handle = await player.handle;
    return await _channel.invokeMethod(
      'VideoOutputManager.EnableAutoPictureInPicture',
      {
        'handle': handle.toString(),
      },
    );
  }

  /// Disables automatically entering Picture in Picture when app goes into background.
  @override
  Future<void> disableAutoPictureInPicture() async {
    final handle = await player.handle;
    await _channel.invokeMethod(
      'VideoOutputManager.DisableAutoPictureInPicture',
      {
        'handle': handle.toString(),
      },
    );
  }

  /// Enters Picture in Picture view for current video.
  @override
  Future<bool> enterPictureInPicture() async {
    final handle = await player.handle;
    return await _channel.invokeMethod(
      'VideoOutputManager.EnterPictureInPicture',
      {
        'handle': handle.toString(),
      },
    );
  }

  /// Disposes the instance. Releases allocated resources back to the system.
  Future<void> _dispose() async {
    final handle = await player.handle;
    _controllers.remove(handle);
    await _channel.invokeMethod(
      'VideoOutputManager.Dispose',
      {
        'handle': handle.toString(),
      },
    );
  }

  /// Currently created [NativeVideoController]s.
  /// This is used to notify about updated texture IDs & [Rect]s through [_channel].
  static final _controllers = HashMap<int, NativeVideoController>();

  /// [MethodChannel] for invoking platform specific native implementation.
  static final _channel =
      const MethodChannel('com.alexmercerind/media_kit_video')
        ..setMethodCallHandler(
          (MethodCall call) async {
            try {
              debugPrint(call.method.toString());
              debugPrint(call.arguments.toString());
              switch (call.method) {
                case 'VideoOutput.Resize':
                  {
                    // Notify about updated texture ID & [Rect].
                    final int handle = call.arguments['handle'];
                    final Rect rect = Rect.fromLTWH(
                      call.arguments['rect']['left'] * 1.0,
                      call.arguments['rect']['top'] * 1.0,
                      call.arguments['rect']['width'] * 1.0,
                      call.arguments['rect']['height'] * 1.0,
                    );
                    final int id = call.arguments['id'];
                    _controllers[handle]?.rect.value = rect;
                    _controllers[handle]?.id.value = id;
                    // Notify about the first frame being rendered.
                    if (rect.width > 0 && rect.height > 0) {
                      final completer = _controllers[handle]
                          ?.waitUntilFirstFrameRenderedCompleter;
                      if (!(completer?.isCompleted ?? true)) {
                        completer?.complete();
                      }
                    }
                    break;
                  }
                default:
                  {
                    break;
                  }
              }
            } catch (exception, stacktrace) {
              debugPrint(exception.toString());
              debugPrint(stacktrace.toString());
            }
          },
        );
}<|MERGE_RESOLUTION|>--- conflicted
+++ resolved
@@ -49,10 +49,7 @@
   /// {@macro native_video_controller}
   NativeVideoController._(
     super.player,
-<<<<<<< HEAD
-    super.width,
-    super.height,
-    super.enableHardwareAcceleration,
+    super.configuration,
   ) {
     player.streams.playing.listen((e) async {
       refreshPlaybackState();
@@ -66,10 +63,6 @@
       refreshPlaybackState();
     });
   }
-=======
-    super.configuration,
-  );
->>>>>>> eb72830d
 
   /// {@macro native_video_controller}
   static Future<PlatformVideoController> create(
