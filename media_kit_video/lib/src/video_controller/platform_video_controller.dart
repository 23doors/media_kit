--- conflicted
+++ resolved
@@ -51,7 +51,6 @@
     int? height,
   });
 
-<<<<<<< HEAD
   /// Refreshes playback state (on play/pause, seek or duration change).
   /// Used to invalidate Picture in Picture view data.
   Future<void> refreshPlaybackState() async {
@@ -88,18 +87,6 @@
     return false;
   }
 
-  @override
-  String toString() => 'VideoController('
-      'player: $player, '
-      'width: $width, '
-      'height: $height, '
-      'enableHardwareAcceleration: $enableHardwareAcceleration, '
-      'id: $id, '
-      'rect: $rect'
-      ')';
-
-=======
->>>>>>> eb72830d
   /// A [Future] that completes when the first video frame has been rendered.
   Future<void> get waitUntilFirstFrameRendered =>
       waitUntilFirstFrameRenderedCompleter.future;
